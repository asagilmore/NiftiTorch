--- conflicted
+++ resolved
@@ -164,40 +164,25 @@
                 loss.backward()
                 optimizer.step()
 
-<<<<<<< HEAD
-                train_loss += loss.item()
-=======
                 train_loss += loss.item() * inputs.size(0)
->>>>>>> c1f5e8ba
                 total_samples += inputs.size(0)
 
             train_loss /= total_samples
 
             self.eval()
             val_loss = 0.0
-<<<<<<< HEAD
-            total_samples
-=======
             total_samples = 0
->>>>>>> c1f5e8ba
             for inputs, targets in val_loader:
                 inputs, targets = inputs.to(device), targets.to(device)
 
                 outputs = self(inputs)
                 loss = criterion(outputs, targets)
 
-<<<<<<< HEAD
-                val_loss += loss.item()
-                total_samples += inputs.size(0)
-
-            val_loss /= total_samples
-=======
                 val_loss += loss.item() * inputs.size(0)
                 total_samples += inputs.size(0)
 
             val_loss /= total_samples
 
->>>>>>> c1f5e8ba
             scheduler.step(val_loss)
 
             torch.save({
